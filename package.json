--- conflicted
+++ resolved
@@ -38,14 +38,9 @@
   },
   "homepage": "https://github.com/woocommerce/wp-e2e-webdriver",
   "dependencies": {
-<<<<<<< HEAD
     "chromedriver": "2.33.2",
-    "fs-extra": "^2.0.0",
-    "saucelabs": "^1.2.0",
-=======
     "fs-extra": "^4.0.2",
     "saucelabs": "^1.4.0",
->>>>>>> 794384bb
     "selenium-webdriver": "3.6.0",
     "slugs": "^0.1.3",
     "temp": "^0.8.3",
